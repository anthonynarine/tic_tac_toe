<<<<<<< HEAD
import { Route, Routes } from "react-router-dom";
import { ToastContainer } from "react-toastify";
import React from "react";
=======
import { Route, Routes, useParams } from "react-router-dom";
import { ToastContainer } from "react-toastify";
>>>>>>> 903d9d04

import Navbar from "./components/navbar/Navbar";
import HomePage from "./components/home/HomePage";
import LoginPage from "./components/user/LoginPage";
import RegistrationPage from "./components/user/RegisterPage";
import { GamePage } from "./components/game/Gamepage";
import ToastTestPage from "./utils/toast/ToastTestPage";
import Lobby from "./components/lobby/Lobby";
import LobbyPage from "./components/lobby/Lobbypage";

import { UserProvider } from "./components/context/userContext";
import { GameProvider } from "./components/context/gameContext";
import { LobbyProvider } from "./components/context/lobbyContext";
import { GameWebSocketProvider } from "./components/websocket/GameWebSocketProvider";
<<<<<<< HEAD
=======
import { ChatWebsocketProvider } from "./components/websocket/ChatWebsocketProvider";

// ChatProviderWrapper ensures lobbyName is passed correctly
const ChatProviderWrapper = ({ children }) => {
    const { id: lobbyName } = useParams();
    console.log("Rendering ChatProvider for lobby:", lobbyName)
    return <ChatWebsocketProvider lobbyName={lobbyName}>{children}</ChatWebsocketProvider>;
};
>>>>>>> 903d9d04

function App() {
    return (
        <>
            <ToastContainer />
            <UserProvider>
                <GameWebSocketProvider>
                    <LobbyProvider>
                        <Navbar />
                        <div className="main-content">
                            <Routes>
                                <Route path="/" element={<HomePage />} />
                                <Route path="/register" element={<RegistrationPage />} />
                                <Route path="/login" element={<LoginPage />} />
                                {/* Game route wrapped with GameProvider */}
                                <Route
                                    path="/games/:id"
                                    element={
                                        <GameProvider>
                                            <GamePage />
                                        </GameProvider>
                                    }
                                />
                                {/* Wrap Lobby route with GameProvider */}
                                <Route
                                    path="/lobby/:id"
                                    element={
                                        <GameProvider>
                                            <LobbyPage />
                                        </GameProvider>
                                    }
                                />
                                <Route path="/toast-test-page" element={<ToastTestPage />} />
                            </Routes>
                        </div>
                    </LobbyProvider>
                </GameWebSocketProvider>
            </UserProvider>
        </>
    );
}

export default App;<|MERGE_RESOLUTION|>--- conflicted
+++ resolved
@@ -1,11 +1,7 @@
-<<<<<<< HEAD
+
 import { Route, Routes } from "react-router-dom";
 import { ToastContainer } from "react-toastify";
 import React from "react";
-=======
-import { Route, Routes, useParams } from "react-router-dom";
-import { ToastContainer } from "react-toastify";
->>>>>>> 903d9d04
 
 import Navbar from "./components/navbar/Navbar";
 import HomePage from "./components/home/HomePage";
@@ -20,17 +16,7 @@
 import { GameProvider } from "./components/context/gameContext";
 import { LobbyProvider } from "./components/context/lobbyContext";
 import { GameWebSocketProvider } from "./components/websocket/GameWebSocketProvider";
-<<<<<<< HEAD
-=======
-import { ChatWebsocketProvider } from "./components/websocket/ChatWebsocketProvider";
 
-// ChatProviderWrapper ensures lobbyName is passed correctly
-const ChatProviderWrapper = ({ children }) => {
-    const { id: lobbyName } = useParams();
-    console.log("Rendering ChatProvider for lobby:", lobbyName)
-    return <ChatWebsocketProvider lobbyName={lobbyName}>{children}</ChatWebsocketProvider>;
-};
->>>>>>> 903d9d04
 
 function App() {
     return (
